# Copyright (C) 2016 William Hicks
#
# This file is part of Writing3D.
#
# Writing3D is free software: you can redistribute it and/or modify
# it under the terms of the GNU General Public License as published by
# the Free Software Foundation, either version 3 of the License, or
# (at your option) any later version.
#
# This program is distributed in the hope that it will be useful,
# but WITHOUT ANY WARRANTY; without even the implied warranty of
# MERCHANTABILITY or FITNESS FOR A PARTICULAR PURPOSE.  See the
# GNU General Public License for more details.
#
# You should have received a copy of the GNU General Public License
# along with this program.  If not, see <http://www.gnu.org/licenses/>

"""Tools for working with displayable objects in W3D projects
"""
import os
import xml.etree.ElementTree as ET
from collections import defaultdict
import math
from .errors import BadW3DXML, InvalidArgument, EBKAC
from .xml_tools import find_xml_text, text2bool, text2tuple, bool2text
from .features import W3DFeature
from .actions import W3DAction, ObjectAction, GroupAction, TimelineAction,\
    SoundAction, EventTriggerAction, MoveVRAction, W3DResetAction
from .placement import W3DPlacement
from .validators import OptionValidator, IsNumeric, ListValidator, IsInteger,\
    ValidPyString, IsBoolean, FeatureValidator, DictValidator,\
    TextValidator, ValidFile
from .names import generate_blender_object_name,\
    generate_blender_material_name, generate_blender_sound_name,\
    generate_light_object_name
from .metaclasses import SubRegisteredClass
from .activators import BlenderClickTrigger
from .sounds import audio_playback_object
import logging
LOGGER = logging.getLogger("pyw3d")
try:
    import bpy
except ImportError:
    LOGGER.debug(
        "Module bpy not found. Loading pyw3d.objects as standalone")


def generate_material_from_image(filename, double_sided=True):
    """Generate Blender material from image for texturing"""
    material_name = bpy.path.display_name_from_filepath(filename)
    material = bpy.data.materials.new(name=material_name)
    texture_slot = material.texture_slots.add()
    texture_name = '_'.join(
        (os.path.splitext(os.path.basename(filename))[0],
         "image_texture")
    )
    image_texture = bpy.data.textures.new(name=texture_name, type="IMAGE")
    image_texture.image = bpy.data.images.load(filename)
    # NOTE: The above already raises a sensible RuntimeError if file is not
    # found
    image_texture.image.use_alpha = True
    texture_slot.texture = image_texture
    texture_slot.texture_coords = 'UV'

    # material.alpha = 0.0
    # material.specular_alpha = 0.0
    # texture_slot.use_map_alpha
    # material.use_transparency = True
    material.game_settings.use_backface_culling = not double_sided

    return material


class W3DLink(W3DFeature):
    """Store data on a clickable link

    :param bool enabled: Is link enabled?
    :param bool remain_enabled: Should link remain enabled after activation?
    :param tuple enabled_color: RGB color when link is enabled
    :param tuple selected_color: RGB color when link is selected
    :param actions: Dictionary mapping number of clicks to W3DActions
        (negative for any click)
    :param int reset: Number of clicks after which to reset link (negative
        value to never reset)"""

    ui_order = [
        "enabled", "remain_enabled", "selected_color", "reset", "actions"]

    argument_validators = {
        "enabled": IsBoolean(),
        "remain_enabled": IsBoolean(),
        "enabled_color": ListValidator(
            IsInteger(min_value=0, max_value=255), required_length=3),
        "selected_color": ListValidator(
            IsInteger(min_value=0, max_value=255), required_length=3),
        "actions": DictValidator(
            IsInteger(), ListValidator(FeatureValidator(W3DAction)),
            help_string="Must be a dictionary mapping integers to lists of "
            "W3DActions"
        ),
        "reset": IsInteger()
        }

    default_arguments = {
        "enabled": True,
        "remain_enabled": True,
        "enabled_color": (0, 128, 255),
        "selected_color": (255, 0, 0),
        "reset": -1
        }

    def __init__(self, *args, **kwargs):
        super(W3DLink, self).__init__(*args, **kwargs)
        if "actions" not in self:
            self["actions"] = defaultdict(list)
        self.num_clicks = 0

    def toXML(self, object_root):
        """Store W3DLink as LinkRoot node within Object node

        :param :py:class:xml.etree.ElementTree.Element object_root
        """
        linkroot_node = ET.SubElement(object_root, "LinkRoot")
        link_node = ET.SubElement(linkroot_node, "Link")

        node = ET.SubElement(link_node, "Enabled")
        node.text = bool2text(self["enabled"])
        node = ET.SubElement(link_node, "RemainEnabled")
        node.text = bool2text(self["remain_enabled"])
        node = ET.SubElement(link_node, "EnabledColor")
        node.text = "{},{},{}".format(*self["enabled_color"])
        node = ET.SubElement(link_node, "SelectedColor")
        node.text = "{},{},{}".format(*self["selected_color"])

        for clicks, action_list in self["actions"].items():
            for current_action in action_list:
                actions_node = ET.SubElement(link_node, "Actions")
                current_action.toXML(actions_node)
                clicks_node = ET.SubElement(actions_node, "Clicks")
                if clicks < 0:
                    ET.SubElement(clicks_node, "Any")
                else:
                    ET.SubElement(
                        clicks_node,
                        "NumClicks",
                        attrib={
                            "num_clicks": str(clicks),
                            "reset": bool2text(self["reset"] == clicks)
                            }
                        )

        return linkroot_node

    @classmethod
    def fromXML(link_class, link_root):
        """Create W3DLink from LinkRoot node

        :param :py:class:xml.etree.ElementTree.Element link_root
        """
        link = link_class()
        link_node = link_root.find("Link")
        if link_node is None:
            raise BadW3DXML("LinkRoot element has no Link subelement")
        link["enabled"] = text2bool(find_xml_text(link_node, "Enabled"))
        link["remain_enabled"] = text2bool(
            find_xml_text(link_node, "RemainEnabled"))
        node = link_node.find("EnabledColor")
        if node is not None:
            link["enabled_color"] = text2tuple(node.text, evaluator=int)
        node = link_node.find("SelectedColor")
        if node is not None:
            link["selected_color"] = text2tuple(node.text, evaluator=int)
        for actions_node in link_node.findall("Actions"):
            num_clicks = -1
            for child in actions_node:
                if child.tag == "Clicks":
                    num_clicks_node = child.find("NumClicks")
                    if num_clicks_node is not None:
                        try:
                            num_clicks = num_clicks_node.attrib["num_clicks"]
                        except KeyError:
                            raise BadW3DXML(
                                "num_clicks attribute not set in NumClicks"
                                "node")
                        try:
                            if text2bool(num_clicks_node.attrib["reset"]):
                                if (
                                        num_clicks < link["reset"] or
                                        link["reset"] == -1):
                                    link["reset"] = num_clicks
                        except KeyError:
                            pass
                else:
                    link["actions"][num_clicks].append(
                        W3DAction.fromXML(child))

        return link

    def blend(self, object_name):
        """Create Blender object to implement W3DLink

        :param str object_name: The name of the object to which link is
        assigned"""
        self.activator = BlenderClickTrigger(
            object_name, self["actions"], object_name,
            enable_immediately=self["enabled"],
            remain_enabled=self["remain_enabled"],
            select_color=self["selected_color"],
            enable_color=self["enabled_color"]
        )
        self.activator.create_blender_objects()
        return self.activator.base_object

    def link_blender_logic(self):
        """Link BGE logic bricks for this W3DLink"""
        try:
            self.activator.link_logic_bricks()
        except AttributeError:
            raise EBKAC(
                "blend() must be called before link_blender_logic()")

    def write_blender_logic(self):
        """Write any necessary game engine logic for this W3DTimeline"""
        try:
            self.activator.write_python_logic()
        except AttributeError:
            raise EBKAC(
                "blend() must be called before write_blender_logic()")


class W3DContent(W3DFeature, metaclass=SubRegisteredClass):
    """Represents content of a W3D object"""

    blender_scaling = 1
    ui_order = []

    @staticmethod
    def fromXML(content_root):
        """Create object of appropriate subclass from Content node

        :param :py:class:xml.etree.ElementTree.Element content_root
        """
        if content_root.find("None") is not None:
            return W3DContent()
        if content_root.find("Text") is not None:
            return W3DText.fromXML(content_root)
        if content_root.find("Image") is not None:
            return W3DImage.fromXML(content_root)
        if content_root.find("StereoImage") is not None:
            return W3DStereoImage.fromXML(content_root)
        if content_root.find("Model") is not None:
            return W3DModel.fromXML(content_root)
        if content_root.find("Light") is not None:
            return W3DLight.fromXML(content_root)
        if content_root.find("ParticleSystem") is not None:
<<<<<<< HEAD
            return None  # TODO
=======
            return W3DPSys.fromXML(content_root)
        if content_root.find("Shape") is not None:
            return W3DShape.fromXML(content_root)
>>>>>>> e4c4cd1a
        raise BadW3DXML("No known child node found in Content node")

class W3DShape(W3DContent):
    """ Create a shape object in virtual space

    :param str shape_type: type of shape to be created
    :param int radius: radius of the shape to be added
    :param tuple color: Three floats representing RGB color of object 
    :param int depth: height of shape, if shape is cone/cylinder
    """
    ui_order = ["shape_type","radius", "depth"]
    argument_validators = {
        "shape_type": OptionValidator("Sphere", "Cube", "Cone", "Cylinder", "Monkey"),
        "radius": IsNumeric(),
        "depth": IsNumeric()
    }
    default_arguments = {
        "radius": 1,
        "depth":2
    }

    def toXML(self, object_root):

        content_root = ET.SubElement(object_root, "Content")
        attrib = {
            "shape_type": self["shape_type"],
            "radius": self["radius"],
            "depth": self["depth"]
        }
        shape_root = ET.SubElement(
            content_root, "Shape")
        shape_root.attrib["radius"] = str(self["radius"])
        shape_root.attrib["shape_type"] = str(self["shape_type"])
        shape_root.attrib["depth"] = str(self["depth"])
        

        #if self["shape_type"] == "Sphere":
         #   ET.SubElement(shape_root, "Sphere")
        #if self["shape_type"] == "Cube":
         #   ET.SubElement(shape_root, "Cube")  
    @classmethod
    def fromXML(shape_class, content_root):
        new_shape = shape_class()
        shape_root = content_root.find("Shape")
        numberValidator = IsNumeric()
        optionValidator = OptionValidator("Sphere", "Cube", "Cone", "Cylinder", "Monkey")
        if shape_root is None:
            raise BadW3DXML("Content node has no Shape child node")
        if "radius" in shape_root.attrib:
            new_shape["radius"] = numberValidator.coerce(shape_root.attrib["radius"])                   
        if "shape_type" in shape_root.attrib:
            new_shape["shape_type"] = optionValidator.coerce(shape_root.attrib["shape_type"])
        if "depth" in shape_root.attrib:
            new_shape["depth"] = numberValidator.coerce(shape_root.attrib["depth"])
        return new_shape       

    def blend(self):
        if self["shape_type"] == "Sphere":
            bpy.ops.mesh.primitive_uv_sphere_add(size = self["radius"])
        elif self["shape_type"] == "Cube":
            bpy.ops.mesh.primitive_cube_add(radius = self["radius"])
        elif self["shape_type"] == "Cone":
            bpy.ops.mesh.primitive_cone_add(radius1 = self["radius"], depth = self["depth"])
        elif self["shape_type"] == "Cylinder":
            bpy.ops.mesh.primitive_cylinder_add(radius = self["radius"], depth=self["depth"])
        elif self["shape_type"] == "Monkey":
            bpy.ops.mesh.primitive_monkey_add(radius = self["radius"])

        new_shape_object = bpy.context.object
        
        return new_shape_object

class W3DText(W3DContent):
    """Represents text in virtual space

    :param str text: String of text to be displayed
    :param str halign: Horizontal alignment of text ("left", "right", "center")
    :param str valign: Vertical alignment of text ("top", "center", "bottom")
    :param str font: Name of font to be used
    :param float depth: Depth to extrude each letter
    """
    ui_order = ["text", "halign", "depth", "font"]
    argument_validators = {
        "text": TextValidator(),
        "halign": OptionValidator(
            "left", "right", "center"),
        "valign": OptionValidator(
            "top", "center", "bottom"),
        "font": ValidFile("Filename of font"),
        "depth": IsNumeric()}

    default_arguments = {
        "halign": "center",
        "valign": "center",
        "font": None,
        "depth": 0}

    blender_scaling = 0.2
    blender_depth_scaling = 0.01

    ui_order = ["text", "halign", "valign", "font", "depth"]

    def toXML(self, object_root):
        """Store W3DText as Content node within Object node

        :param :py:class:xml.etree.ElementTree.Element object_root
        """
        content_root = ET.SubElement(object_root, "Content")
        attrib = {
            "horiz-align": self["halign"],
            "vert-align": self["valign"],
            "depth": str(self["depth"]/self.blender_depth_scaling)
        }
        if not self.is_default("font"):
            attrib["font"] = self["font"]
        text_root = ET.SubElement(
            content_root, "Text", attrib=attrib
        )
        text_root = ET.SubElement(text_root, "text")
        text_root.text = self["text"]

        return content_root

    @classmethod
    def fromXML(text_class, content_root):
        """Create W3DText object from Content node

        :param :py:class:xml.etree.ElementTree.Element content_root
        """
        new_text = text_class()
        text_root = content_root.find("Text")
        if text_root is not None:
            if "horiz-align" in text_root.attrib:
                new_text["halign"] = text_root.attrib["horiz-align"]
            if "vert-align" in text_root.attrib:
                new_text["valign"] = text_root.attrib["vert-align"]
            if "font" in text_root.attrib:
                new_text["font"] = text_root.attrib["font"]
            if "depth" in text_root.attrib:
                new_text["depth"] = (
                    float(text_root.attrib["depth"]) *
                    text_class.blender_depth_scaling)
            text_root = text_root.find("text")
            if text_root is not None:
                new_text["text"] = text_root.text
            else:
                raise BadW3DXML("Text node must contain text node")
            return new_text
        raise InvalidArgument(
            "Content node must contain Text node to create W3DText object")

    def blend(self):
        """Create representation of W3DText in Blender"""
        bpy.ops.object.text_add(rotation=(math.pi/2, 0, 0))
        new_text_object = bpy.context.object
        new_text_object.data.body = self["text"]
        # TODO: Get proper font directory
        if self["font"] is not None:
            new_text_object.data.font = bpy.data.fonts.load(self["font"])
        new_text_object.data.extrude = self["depth"]
        new_text_object.data.fill_mode = "BOTH"
        new_text_object.data.align = self["halign"].upper()
        if self["valign"] == "center":
            new_text_object.data.offset_y = -new_text_object.dimensions[1]/2
        elif self["valign"] == "bottom":
            new_text_object.data.offset_y = -new_text_object.dimensions[1]
        new_text_object.select = True
        bpy.ops.object.convert(target='MESH', keep_original=False)
        bpy.ops.object.transform_apply(rotation=True)
        new_text_object.select = False
        return new_text_object


class W3DImage(W3DContent):
    """Represent a flat image in 3D space

    :param str filename: Filename of image to be displayed"""
    ui_order = ["filename"]
    argument_validators = {
        "filename": ValidFile()}

    def toXML(self, object_root):
        """Store W3DImage as Content node within Object node

        :param :py:class:xml.etree.ElementTree.Element object_root
        """
        content_root = ET.SubElement(object_root, "Content")
        ET.SubElement(
            content_root, "Image", attrib={
                "filename": self["filename"]
                }
            )
        return content_root

    @classmethod
    def fromXML(image_class, content_root):
        """Create W3DImage object from Content node

        :param :py:class:xml.etree.ElementTree.Element content_root
        """
        new_image = image_class()
        image_root = content_root.find("Image")
        if image_root is not None:
            try:
                new_image["filename"] = image_root.attrib["filename"]
            except KeyError:
                raise BadW3DXML("Image node must have filename attribute set")
            return new_image
        raise InvalidArgument(
            "Content node must contain Image node to create W3DImage object")

    def blend(self):
        """Create representation of W3DImage in Blender"""
        bpy.ops.mesh.primitive_plane_add(rotation=(math.pi/2, 0, 0))
        bpy.ops.object.transform_apply(rotation=True)
        new_image_object = bpy.context.object

        material = generate_material_from_image(self["filename"])
        material.use_nodes = False
        image = material.texture_slots[0].texture.image

        new_image_object.active_material = material

        new_image_object.dimensions = image.size[0], image.size[1], 0
        new_image_object.data.uv_textures.new()
        new_image_object.data.materials.append(material)
        new_image_object.data.uv_textures[0].data[0].image = image
        material.game_settings.alpha_blend = 'ALPHA'

        return new_image_object


class W3DStereoImage(W3DContent):
    """Represents different images in left and right eye

    :param str left_file: Filename of image to be displayed to left eye
    :param str right_file: Filename of image to be displayed to right eye
    """
    ui_order = ["left_file", "right_file"]
    argument_validators = {
        "left_file": ValidFile(help_string="Filename of left-eye image"),
        "right_file": ValidFile(help_string="Filename of right-eye image")}

    def toXML(self, object_root):
        """Store W3DStereoImage as Content node within Object node

        :param :py:class:xml.etree.ElementTree.Element object_root
        """
        content_root = ET.SubElement(object_root, "Content")
        ET.SubElement(
            content_root, "StereoImage", attrib={
                "left_file": self["left-image"],
                "right_file": self["right-image"]
                }
            )
        return content_root

    @classmethod
    def fromXML(image_class, content_root):
        """Create W3DStereoImage object from Content node

        :param :py:class:xml.etree.ElementTree.Element content_root
        """
        new_image = image_class()
        image_root = content_root.find("StereoImage")
        if image_root is not None:
            try:
                new_image["left_file"] = image_root.attrib["left-image"]
                new_image["right_file"] = image_root.attrib["right-image"]
            except KeyError:
                raise BadW3DXML(
                    "StereoImage node must have left-image and right-image "
                    "attributes set")
            return new_image
        raise InvalidArgument(
            "Content node must contain StereoImage node to create "
            "W3DStereoImage object")

    def blend(self):
        """Create representation of W3DStereoImage in Blender"""
        raise NotImplementedError  # TODO


class W3DModel(W3DContent):
    """Represents a 3d model in virtual space

    :param str filename: Filename of model to be displayed
    :param bool check_collisions: TODO Clarify what this does
    """
    # TODO: Does not seem to play nice with GLSL shader. FIX THIS.
    ui_order = ["filename"]
    argument_validators = {
        "filename": ValidFile(),
        "check_collisions": IsBoolean()}

    default_arguments = {
        "check_collisions": False
        }

    def toXML(self, object_root):
        """Store W3DModel as Content node within Object node

        :param :py:class:xml.etree.ElementTree.Element object_root
        """
        content_root = ET.SubElement(object_root, "Content")
        ET.SubElement(
            content_root, "Model", attrib={
                "filename": self["filename"],
                "check-collisions": bool2text(self["check_collisions"])
                }
            )
        return content_root

    @classmethod
    def fromXML(model_class, content_root):
        """Create W3DModel object from Content node

        :param :py:class:xml.etree.ElementTree.Element content_root
        """
        new_model = model_class()
        model_root = content_root.find("Model")
        if model_root is not None:
            try:
                new_model["filename"] = model_root.attrib["filename"]
            except KeyError:
                raise BadW3DXML(
                    "StereoImage node must have filename attribute set")
            if "check-collisions" in model_root.attrib:
                new_model["check_collisions"] = text2bool(
                    model_root.attrib["check-collisions"])
            return new_model
        raise InvalidArgument(
            "Content node must contain Model node to create "
            "W3DModel object")

    def blend(self):
        """Create representation of W3DModel in Blender"""
        # TODO: Get proper directory
        bpy.ops.import_scene.obj(filepath=self["filename"])
        model_pieces = bpy.context.selected_objects
        for piece in model_pieces:
            bpy.context.scene.objects.active = piece
            bpy.ops.object.convert(target='MESH', keep_original=False)
        bpy.ops.object.join()
        new_model = bpy.context.object
        return new_model


class W3DLight(W3DContent):
    """Represents a light source in virtual space

    :param str light_type: Type of source, one of "Point", "Directional",
    "Spot"
    :param bool diffuse: Provide diffuse light?
    :param bool specular: Provide specular light?
    :param tuple attenuation: Tuple of 3 floats specifying constant, linear,
    and
    quadratic attenuation of light source respectively
    :param float angle: Angle in degrees specifying spread of spot light
    source
    """
    ui_order = ["light_type", "diffuse", "specular", "angle", "attenuation"]
    argument_validators = {
        "light_type": OptionValidator("Point", "Directional", "Spot"),
        "diffuse": IsBoolean(),
        "specular": IsBoolean(),
        "attenuation": ListValidator(
            IsNumeric(), required_length=3),
        "angle": IsNumeric()}

    default_arguments = {
        "diffuse": True,
        "specular": True,
        "attenuation": (1, 0, 0),
        "angle": 30}

    def toXML(self, object_root):
        """Store W3DLight as Content node within Object node

        :param :py:class:xml.etree.ElementTree.Element object_root
        """
        content_root = ET.SubElement(object_root, "Content")
        light_root = ET.SubElement(
            content_root, "Light")
        if not self.is_default("diffuse"):
            light_root.attrib["diffuse"] = bool2text(self["diffuse"])
        if not self.is_default("specular"):
            light_root.attrib["specular"] = bool2text(self["specular"])
        if not self.is_default("attenuation"):
            light_root.attrib["const_atten"] = str(self["attenuation"][0])
            light_root.attrib["lin_atten"] = str(self["attenuation"][1])
            light_root.attrib["quad_atten"] = str(self["attenuation"][2])
        if self["light_type"] == "Point":
            ET.SubElement(light_root, "Point")
        if self["light_type"] == "Directional":
            ET.SubElement(light_root, "Directional")
        if self["light_type"] == "Spot":
            ET.SubElement(light_root, "Spot", attrib={
                "angle": str(self["angle"])})

    @classmethod
    def fromXML(light_class, content_root):
        """Create W3DLight object from Content node

        :param :py:class:xml.etree.ElementTree.Element content_root
        """
        new_light = light_class()
        light_root = content_root.find("Light")
        
        if light_root is not None:
            if "diffuse" in light_root.attrib:
                new_light["diffuse"] = text2bool(light_root.attrib["diffuse"])
            if "specular" in light_root.attrib:
                new_light["specular"] = text2bool(
                    light_root.attrib["specular"])
            new_light["attenuation"] = list(new_light["attenuation"])
            for index, factor in enumerate(("const_atten", "lin_atten",
                                            "quad_atten")):
                if factor in light_root.attrib:
                    new_light["attenuation"][index] = float(
                        light_root.attrib[factor])
            for light_type in W3DLight.argument_validators[
                    "light_type"].valid_options:
                type_root = light_root.find(light_type)
                if type_root is not None:
                    new_light["light_type"] = light_type
                    if "angle" in type_root.attrib:
                        new_light["angle"] = float(type_root.attrib["angle"])
                    break
            return new_light
        raise InvalidArgument(
            "Content node must contain Light node to create W3DLight object")

    def blend(self):
        """Create representation of W3DLight in Blender"""
        # TODO: Check default direction of lights in legacy
        light_type_conversion = {
            "Point": "POINT", "Directional": "SUN", "Spot": "SPOT"
        }
        bpy.ops.object.lamp_add(
            type=light_type_conversion[self["light_type"]],
            rotation=(-math.pi/2, 0, 0)
        )
        # TODO: Why isn't the following working?
        # bpy.ops.object.transform_apply(rotation=True)
        new_light_object = bpy.context.object
        new_light_object.data.use_diffuse = self["diffuse"]
        new_light_object.data.use_specular = self["specular"]
        new_light_object.data.energy = (
            new_light_object.data.energy/self["attenuation"][0]
        )
        if self["light_type"] != "Directional":
            new_light_object.data.falloff_type = "LINEAR_QUADRATIC_WEIGHTED"
            new_light_object.data.linear_attenuation = self["attenuation"][1]
            new_light_object.data.quadratic_attenuation = self[
                "attenuation"][2]
        new_light_object.data.distance = 1
        # NOTE: Blender and OpenGL define attenuation factors differently, and
        # this implementation is in no way equivalent to that in the legacy
        # software. The implementation of constant attenuation is particularly
        # suspect, as is the distance.
        if self["light_type"] == "Spot":
            new_light_object.data.spot_size = math.radians(self["angle"])
         
        return new_light_object


class W3DObject(W3DFeature):
    """Store data on single W3D object

    :param str name: The name of the object
    :param W3DPlacement placement: Position and orientation of object
    :param W3DLink link: Clickable link for object
    :param tuple color: Three floats representing RGB color of object
    :param bool double_sided: Is object visible from both sides?
    :param bool visible: Is object visible?
    :param bool lighting: Does object respond to scene lighting?
    :param float scale: Scaling factor for size of object
    :param bool click_through: Should clicks also pass through object?
    :param bool around_own_axis: TODO clarify
    :param str sound: Name of sound element associated with this object
    :param content: Content of object; one of W3DText, W3DImage,
    W3DStereoImage, W3DModel, W3DLight, W3DPSys
    """

    ui_order = ["name", "placement", "scale", "visible", "lighting", "color",
        "click_through", "around_own_axis", "content"]
    #TODO: Add sound
    argument_validators = {
        "name": ValidPyString(),
        "placement": FeatureValidator(
            W3DPlacement,
            help_string="Orientation and position of object"),
        "link": FeatureValidator(
            W3DLink,
            help_string="Clickable link associated with object"),
        "color": ListValidator(
            IsInteger(min_value=0, max_value=255), required_length=3),
        "double_sided": IsBoolean(),
        "visible": IsBoolean(),
        "lighting":  IsBoolean(),
        "scale": IsNumeric(min_value=0),
        "click_through":  IsBoolean(),
        "around_own_axis":  IsBoolean(),
        "sound": TextValidator(),  # TODO: FIX THIS
        "content": FeatureValidator(W3DContent)}

    default_arguments = {
        "link": None,
        "color": (255, 255, 255),
        "visible": True,
        "lighting": False,
        "scale": 1,
        "click_through": False,
        "around_own_axis": False,
        "sound": None,
        "double_sided": True
        }

    def __init__(self, *args, **kwargs):
        super(W3DObject, self).__init__(*args, **kwargs)
        self.ui_order = [
            "name", "visible", "color", "lighting", "scale", "click_through",
            "around_own_axis", "sound", "placement", "link", "content"
        ]

    def toXML(self, all_objects_root):
        """Store W3DObject as Object node within ObjectRoot node

        :param :py:class:xml.etree.ElementTree.Element all_objects_root
        """
        object_root = ET.SubElement(
            all_objects_root, "Object", attrib={"name": self["name"]})
        node = ET.SubElement(object_root, "Visible")
        node.text = bool2text(self["visible"])
        if not self.is_default("double_sided"):
            node = ET.SubElement(object_root, "DoubleSided")
            node.text = bool2text(self["double_sided"])
        node = ET.SubElement(object_root, "Color")
        node.text = "{},{},{}".format(*self["color"])
        node = ET.SubElement(object_root, "Lighting")
        node.text = bool2text(self["lighting"])
        node = ET.SubElement(object_root, "ClickThrough")
        node.text = bool2text(self["click_through"])
        node = ET.SubElement(object_root, "AroundSelfAxis")
        node.text = bool2text(self["around_own_axis"])
        node = ET.SubElement(object_root, "Scale")
        node.text = str(self["scale"] / self["content"].blender_scaling)
        if self["sound"] is not None:
            node = ET.SubElement(
                object_root, "SoundRef", attrib={"name": self["sound"]})
            node.text = self["sound"]
        self["placement"].toXML(object_root)
        if self["link"] is not None:
            self["link"].toXML(object_root)
        self["content"].toXML(object_root)

        return object_root

    @classmethod
    def fromXML(object_class, object_root):
        """Create W3DObject from Object node

        :param :py:class:xml.etree.ElementTree.Element object_root
        """
        new_object = object_class()
        try:
            new_object["name"] = object_root.attrib["name"]
        except KeyError:
            raise BadW3DXML("All Object nodes must have a name attribute set")
        node = object_root.find("Visible")
        if node is not None:
            new_object["visible"] = text2bool(node.text)
        node = object_root.find("DoubleSided")
        if node is not None:
            new_object["double_sided"] = text2bool(node.text)
        node = object_root.find("Color")
        if node is not None:
            new_object["color"] = text2tuple(node.text, evaluator=int)
        node = object_root.find("Lighting")
        if node is not None:
            new_object["lighting"] = text2bool(node.text)
        node = object_root.find("ClickThrough")
        if node is not None:
            new_object["click_through"] = text2bool(node.text)
        node = object_root.find("AroundSelfAxis")
        if node is not None:
            new_object["around_own_axis"] = text2bool(node.text)
        node = object_root.find("Scale")
        if node is not None:
            new_object["scale"] = float(node.text)
        node = object_root.find("SoundRef")
        if node is not None:
            try:
                new_object["sound"] = node.attrib["name"]
            except KeyError:
                raise BadW3DXML("SoundRef node must have name attribute set")
        node = object_root.find("Placement")
        if node is not None:
            new_object["placement"] = W3DPlacement.fromXML(node)
        node = object_root.find("LinkRoot")
        if node is not None:
            new_object["link"] = W3DLink.fromXML(node)
        node = object_root.find("Content")
        if node is not None:
            new_object["content"] = W3DContent.fromXML(node)
            new_object["scale"] = (
                new_object["scale"] * new_object["content"].blender_scaling)
        return new_object

    def apply_material(self, blender_object):
        """Apply properties of object to material for Blender object"""
        if blender_object.active_material is None:
            blender_object.active_material = bpy.data.materials.new(
                generate_blender_material_name(self["name"]))
            if blender_object.active_material is None:
                # Object cannot have active material
                return blender_object

        blender_object.active_material.use_shadeless = not self["lighting"]
        blender_object.active_material.use_transparency = True
        blender_object.active_material.use_nodes = False
        blender_object.active_material.use_object_color = True
        blender_object.active_material.game_settings.use_backface_culling = (
            not self["double_sided"])
        color = [channel/255.0 for channel in self["color"]]
        color.append(int(self["visible"]))
        blender_object.color = color
        return blender_object

    def apply_lamp_color(self, new_light_object):
        color = [channel/255.0 for channel in self["color"]]
        bpy.data.lamps[new_light_object.name].color = color      
        return new_light_object

    def blend(self):
        """Create representation of W3DObject in Blender"""
        blender_object = self["content"].blend()
        blender_object.name = generate_blender_object_name(self["name"])
        blender_object.hide_render = not self["visible"]
        blender_object.scale = [self["scale"], ] * 3
        self["placement"].place(blender_object)
        # TODO: Apply link
        if self["link"] is not None:
            self["link"].blend(generate_blender_object_name(self["name"]))
        if self["click_through"]:
            pass
            # TODO
        blender_object.game.physics_type = 'DYNAMIC'
        blender_object.game.use_ghost = True

        if bpy.data.lamps[-1] is not None and not bpy.data.lamps[-1].name.startswith("light_object_"):
            blender_lamp = bpy.data.lamps[-1]                    
            blender_lamp.name = generate_light_object_name(self["name"])
            self.apply_lamp_color(blender_lamp)
        
        self.apply_material(blender_object)
        blender_object.layers = [layer == 0 for layer in range(20)]

        # TODO: Add around_own_axis
        if self["sound"] is not None:
            sound_name = generate_blender_sound_name(self["sound"])
            sound_actuator_name = generate_blender_sound_name(self["name"])
            bpy.ops.logic.actuator_add(
                type="SOUND",
                object=blender_object.name,
                name=sound_actuator_name
            )
            try:
                actuator = blender_object.game.actuators[sound_actuator_name]
                central_actuator = audio_playback_object().game.actuators[
                    sound_name]
            except KeyError:
                LOGGER.warn(
                    "Sound {} not found for object {}".format(
                        self["sound"], self["name"]
                    )
                )
                return blender_object
            actuator.sound = central_actuator.sound
            actuator.use_sound_3d = central_actuator.use_sound_3d
            actuator.mode = central_actuator.mode
            actuator.pitch = central_actuator.pitch
            actuator.volume = central_actuator.volume

        return blender_object

    def write_blender_logic(self):
        """Write Python logic for this object to associated script"""
        try:
            return self.blender_trigger.write_to_script()
        except AttributeError:
            LOGGER.debug(
                "blend() method must be called before write_blender_logic()")
            return None<|MERGE_RESOLUTION|>--- conflicted
+++ resolved
@@ -253,13 +253,7 @@
         if content_root.find("Light") is not None:
             return W3DLight.fromXML(content_root)
         if content_root.find("ParticleSystem") is not None:
-<<<<<<< HEAD
             return None  # TODO
-=======
-            return W3DPSys.fromXML(content_root)
-        if content_root.find("Shape") is not None:
-            return W3DShape.fromXML(content_root)
->>>>>>> e4c4cd1a
         raise BadW3DXML("No known child node found in Content node")
 
 class W3DShape(W3DContent):
